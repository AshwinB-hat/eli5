--- conflicted
+++ resolved
@@ -64,7 +64,6 @@
     else:
         raise
 
-
 try:
     from .lightgbm import (
         explain_weights_lightgbm,
@@ -73,17 +72,10 @@
 except ImportError:
     # lightgbm is not available
     pass
-<<<<<<< HEAD
-
 
 try:
     from .catboost import (
         explain_weights_catboost
     )
 except ImportError:
-    #catboost is not available
-=======
-except OSError:
-    # improperly installed lightgbm
->>>>>>> 371b402a
-    pass+    #catboost is not available